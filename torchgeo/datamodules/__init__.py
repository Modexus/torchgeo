--- conflicted
+++ resolved
@@ -22,11 +22,8 @@
 from .sen12ms import SEN12MSDataModule
 from .so2sat import So2SatDataModule
 from .ucmerced import UCMercedDataModule
-<<<<<<< HEAD
+from .usavars import USAVarsDataModule
 from .utils import roi_split_grid, roi_split_half
-=======
-from .usavars import USAVarsDataModule
->>>>>>> 9dee4b16
 from .vaihingen import Vaihingen2DDataModule
 from .xview import XView2DataModule
 
@@ -34,12 +31,8 @@
     # GeoDataset
     "ChesapeakeCVPRDataModule",
     "NAIPChesapeakeDataModule",
-<<<<<<< HEAD
     "NAIPCDLDataModule",
-    # VisionDataset
-=======
     # NonGeoDataset
->>>>>>> 9dee4b16
     "BigEarthNetDataModule",
     "COWCCountingDataModule",
     "DeepGlobeLandCoverDataModule",
