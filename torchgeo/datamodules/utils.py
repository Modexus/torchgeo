--- conflicted
+++ resolved
@@ -8,11 +8,7 @@
 from torch import float64, linspace, randperm
 from torch.utils.data import Subset, TensorDataset, random_split
 
-<<<<<<< HEAD
-from ..datasets import BoundingBox, VisionDataset
-=======
-from ..datasets import NonGeoDataset
->>>>>>> 9dee4b16
+from ..datasets import BoundingBox, NonGeoDataset
 
 
 def dataset_split(
