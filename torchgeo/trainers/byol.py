--- conflicted
+++ resolved
@@ -18,8 +18,8 @@
 from torch.autograd import Variable
 from torch.nn.modules import BatchNorm1d, Conv2d, Linear, Module, ReLU, Sequential
 from torch.optim.lr_scheduler import ReduceLROnPlateau
-
-from ..utils import _to_tuple
+from torchvision.models import resnet18
+from torchvision.models.resnet import resnet50
 
 # https://github.com/pytorch/pytorch/issues/60979
 # https://github.com/pytorch/pytorch/pull/61045
@@ -258,16 +258,7 @@
     def config_task(self) -> None:
         """Configures the task based on kwargs parameters passed to the constructor."""
         in_channels = self.hyperparams["in_channels"]
-<<<<<<< HEAD
         pretrained = self.hyperparams["imagenet_pretrained"]
-        encoder = None
-
-        if self.hyperparams["encoder_name"] == "resnet18":
-            encoder = resnet18(pretrained=pretrained)
-        elif self.hyperparams["encoder_name"] == "resnet50":
-            encoder = resnet50(pretrained=pretrained)
-=======
-        pretrained = self.hyperparams["imagenet_pretraining"]
         encoder_name = self.hyperparams["encoder_name"]
 
         if parse(torchvision.__version__) >= parse("0.12"):
@@ -279,7 +270,6 @@
                 }
             else:
                 kwargs = {"weights": None}
->>>>>>> 9dee4b16
         else:
             kwargs = {"pretrained": pretrained}
 
